--- conflicted
+++ resolved
@@ -80,7 +80,7 @@
      */
     public boolean generate(final ETInstallation installation, final List<FilePath> reportFiles,
             final Run<?, ?> run, final FilePath workspace, final Launcher launcher, final TaskListener listener)
-            throws IOException, InterruptedException {
+                    throws IOException, InterruptedException {
         boolean isGenerated = false;
         final TTConsoleLogger logger = new TTConsoleLogger(listener);
         final List<String> foundProcesses = ETClient.checkProcesses(launcher, false);
@@ -196,15 +196,9 @@
                 final TestEnvironment testEnv = (TestEnvironment) comClient.getTestEnvironment();
                 for (final FilePath dbFile : dbFiles) {
                     logger.logInfo(String.format("-> Generating UNIT report: %s", dbFile.getRemote()));
-<<<<<<< HEAD
-                    final File outDir = new File(dbFile.getParent().getRemote(), JUnitPublisher.UNIT_TEMPLATE_NAME);
+                    final FilePath outDir = dbFile.getParent().child(JUnitPublisher.UNIT_TEMPLATE_NAME);
                     if (!testEnv.generateTestReportDocumentFromDB(dbFile.getRemote(),
-                            outDir.getAbsolutePath(), JUnitPublisher.UNIT_TEMPLATE_NAME, true)) {
-=======
-                    final FilePath outDir = dbFile.getParent().child(UNIT_TEMPLATE_NAME);
-                    if (!testEnv.generateTestReportDocumentFromDB(dbFile.getRemote(),
-                            outDir.getRemote(), UNIT_TEMPLATE_NAME, true)) {
->>>>>>> 7c1a6dbe
+                            outDir.getRemote(), JUnitPublisher.UNIT_TEMPLATE_NAME, true)) {
                         isGenerated = false;
                         logger.logError("Generating UNIT report failed!");
                     }
