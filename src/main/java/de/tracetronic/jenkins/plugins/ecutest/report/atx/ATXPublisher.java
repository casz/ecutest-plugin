/*
 * Copyright (c) 2015-2017 TraceTronic GmbH
 * All rights reserved.
 *
 * Redistribution and use in source and binary forms, with or without modification,
 * are permitted provided that the following conditions are met:
 *
 *   1. Redistributions of source code must retain the above copyright notice, this
 *      list of conditions and the following disclaimer.
 *
 *   2. Redistributions in binary form must reproduce the above copyright notice, this
 *      list of conditions and the following disclaimer in the documentation and/or
 *      other materials provided with the distribution.
 *
 *   3. Neither the name of TraceTronic GmbH nor the names of its
 *      contributors may be used to endorse or promote products derived from
 *      this software without specific prior written permission.
 *
 * THIS SOFTWARE IS PROVIDED BY THE COPYRIGHT HOLDERS AND CONTRIBUTORS "AS IS" AND
 * ANY EXPRESS OR IMPLIED WARRANTIES, INCLUDING, BUT NOT LIMITED TO, THE IMPLIED
 * WARRANTIES OF MERCHANTABILITY AND FITNESS FOR A PARTICULAR PURPOSE ARE
 * DISCLAIMED. IN NO EVENT SHALL THE COPYRIGHT HOLDER OR CONTRIBUTORS BE LIABLE FOR
 * ANY DIRECT, INDIRECT, INCIDENTAL, SPECIAL, EXEMPLARY, OR CONSEQUENTIAL DAMAGES
 * (INCLUDING, BUT NOT LIMITED TO, PROCUREMENT OF SUBSTITUTE GOODS OR SERVICES;
 * LOSS OF USE, DATA, OR PROFITS; OR BUSINESS INTERRUPTION) HOWEVER CAUSED AND ON
 * ANY THEORY OF LIABILITY, WHETHER IN CONTRACT, STRICT LIABILITY, OR TORT
 * (INCLUDING NEGLIGENCE OR OTHERWISE) ARISING IN ANY WAY OUT OF THE USE OF THIS
 * SOFTWARE, EVEN IF ADVISED OF THE POSSIBILITY OF SUCH DAMAGE.
 */
package de.tracetronic.jenkins.plugins.ecutest.report.atx;

import hudson.CopyOnWrite;
import hudson.DescriptorExtensionList;
import hudson.EnvVars;
import hudson.Extension;
import hudson.FilePath;
import hudson.Launcher;
import hudson.model.Result;
import hudson.model.TaskListener;
import hudson.model.Descriptor;
import hudson.model.Run;
import hudson.remoting.Callable;
import hudson.util.FormValidation;

import java.io.IOException;
import java.util.ArrayList;
import java.util.Collections;
import java.util.LinkedHashMap;
import java.util.LinkedHashSet;
import java.util.List;
import java.util.ListIterator;
import java.util.Map;
import java.util.Map.Entry;

import javax.annotation.CheckForNull;
import javax.annotation.Nonnull;

import jenkins.security.MasterToSlaveCallable;
import net.sf.json.JSONArray;
import net.sf.json.JSONObject;

import org.apache.commons.lang.StringUtils;
import org.jenkinsci.Symbol;
import org.kohsuke.stapler.DataBoundConstructor;
import org.kohsuke.stapler.QueryParameter;
import org.kohsuke.stapler.StaplerRequest;

import de.tracetronic.jenkins.plugins.ecutest.ETPlugin;
import de.tracetronic.jenkins.plugins.ecutest.ETPluginException;
import de.tracetronic.jenkins.plugins.ecutest.log.TTConsoleLogger;
import de.tracetronic.jenkins.plugins.ecutest.report.AbstractReportDescriptor;
import de.tracetronic.jenkins.plugins.ecutest.report.AbstractReportPublisher;
import de.tracetronic.jenkins.plugins.ecutest.report.atx.installation.ATXConfig;
import de.tracetronic.jenkins.plugins.ecutest.report.atx.installation.ATXCustomSetting;
import de.tracetronic.jenkins.plugins.ecutest.report.atx.installation.ATXInstallation;
import de.tracetronic.jenkins.plugins.ecutest.report.atx.installation.ATXSetting;
import de.tracetronic.jenkins.plugins.ecutest.tool.StartETBuilder;
import de.tracetronic.jenkins.plugins.ecutest.tool.client.ETClient;
import de.tracetronic.jenkins.plugins.ecutest.tool.installation.ETInstallation;
import de.tracetronic.jenkins.plugins.ecutest.util.ATXUtil;
import de.tracetronic.jenkins.plugins.ecutest.util.ProcessUtil;
import de.tracetronic.jenkins.plugins.ecutest.util.validation.ATXValidator;

/**
 * Publisher providing the generation and upload of {@link ATXReport}s to TEST-GUIDE.
 *
 * @author Christian Pönisch <christian.poenisch@tracetronic.de>
 */
public class ATXPublisher extends AbstractReportPublisher {

    /**
     * The URL name to {@link ATXTZipReport}s holding by {@link AbstractATXAction}.
     */
    protected static final String URL_NAME = "atx-reports";

    @Nonnull
    private final String atxName;

    /**
     * Instantiates a new {@link ATXPublisher}.
     *
     * @param atxName
     *            the tool name identifying the {@link ATXInstallation} to be used
     */
    @DataBoundConstructor
    public ATXPublisher(@Nonnull final String atxName) {
        super();
        this.atxName = StringUtils.trimToEmpty(atxName);
    }

    /**
     * @return the {@link ATXInstallation} name
     */
    @Nonnull
    public String getAtxName() {
        return atxName;
    }

    @Override
    public void performReport(final Run<?, ?> run, final FilePath workspace, final Launcher launcher,
            final TaskListener listener) throws InterruptedException, IOException, ETPluginException {
        final TTConsoleLogger logger = new TTConsoleLogger(listener);
        logger.logInfo("Publishing ATX reports...");
        ProcessUtil.checkOS(launcher);

        final Result buildResult = run.getResult();
        if (buildResult != null && !canContinue(buildResult)) {
            logger.logInfo(String.format("Skipping publisher since build result is %s", buildResult));
            return;
        }

        // Get selected TEST-GUIDE installation
        final ATXInstallation installation = getInstallation(run.getEnvironment(listener));
        if (installation == null) {
            throw new ETPluginException("Selected TEST-GUIDE installation is not configured!");
        }

        boolean isPublished = false;
        final List<String> foundProcesses = ETClient.checkProcesses(launcher, false);
        final boolean isETRunning = !foundProcesses.isEmpty();

        // Start ECU-TEST if necessary and publish the ATX reports
        if (isETRunning) {
            isPublished = publishReports(installation, run, workspace, launcher, listener);
        } else {
            String toolName = installation.getToolName();
            final ETInstallation etInstallation = configureToolInstallation(toolName, workspace.toComputer(), listener,
                    run.getEnvironment(listener));
            final String installPath = etInstallation.getExecutable(launcher);
            final String workspaceDir = getWorkspaceDir(run);
            final String settingsDir = getSettingsDir(run);
            toolName = run.getEnvironment(listener).expand(etInstallation.getName());
            final ETClient etClient = new ETClient(toolName, installPath, workspaceDir, settingsDir,
                    StartETBuilder.DEFAULT_TIMEOUT, false);
            if (etClient.start(false, workspace, launcher, listener)) {
                isPublished = publishReports(installation, run, workspace, launcher, listener);
            } else {
                logger.logError(String.format("Starting %s failed.", toolName));
            }
            if (!etClient.stop(true, workspace, launcher, listener)) {
                logger.logError(String.format("Stopping %s failed.", toolName));
            }
        }

        if (isPublished) {
            logger.logInfo("ATX reports published successfully.");
        } else {
            run.setResult(Result.FAILURE);
        }
    }

    /**
     * Publishes the ATX reports by first generating them and depending
     * on whether ATX upload is enabled also starting the upload.
     *
     * @param installation
     *            the installation
     * @param run
     *            the run
     * @param workspace
     *            the workspace
     * @param launcher
     *            the launcher
     * @param listener
     *            the listener
     * @return {@code true} if ATX processing is successful, {@code false} otherwise
     * @throws IOException
     *             signals that an I/O exception has occurred
     * @throws InterruptedException
     *             if the build gets interrupted
     */
<<<<<<< HEAD
    private boolean publishReports(final ATXInstallation installation, final Run<?, ?> run, final FilePath workspace,
            final Launcher launcher, final TaskListener listener) throws IOException, InterruptedException {
=======
    private boolean publishReports(final ATXInstallation installation, final Run<?, ?> run,
            final Launcher launcher, final TaskListener listener)
            throws IOException, InterruptedException {
>>>>>>> 7c1a6dbe
        final TTConsoleLogger logger = new TTConsoleLogger(listener);
        final List<FilePath> reportDirs = getReportDirs(run, workspace, launcher);
        final boolean isUploadEnabled = isUploadEnabled(installation);
        final boolean isServerReachable = isServerReachable(installation, launcher, run.getEnvironment(listener));
        if (isUploadEnabled && isServerReachable) {
            logger.logInfo("- Generating and uploading ATX reports...");
            final ATXReportUploader uploader = new ATXReportUploader(installation);
            return uploader.upload(reportDirs, isAllowMissing(), run, launcher, listener);
        } else {
            logger.logInfo("- Generating ATX reports...");
            if (isUploadEnabled && !isServerReachable) {
                logger.logWarn("-> ATX upload will be skipped because selected TEST-GUIDE server is not reachable!");
            }
            final FilePath archiveTarget = getArchiveTarget(run);

            final ATXReportGenerator generator = new ATXReportGenerator(installation);
            return generator.generate(archiveTarget, reportDirs, isAllowMissing(), isArchiving(), isKeepAll(), run,
                    launcher, listener);
        }
    }

    /**
     * Checks whether the ATX upload setting is enabled.
     *
     * @param installation
     *            the ATX installation
     * @return {@code true} if upload is possible, {@code false} otherwise
     */
    @SuppressWarnings("rawtypes")
    private boolean isUploadEnabled(final ATXInstallation installation) {
        final ATXConfig config = installation.getConfig();
        final List<ATXSetting> uploadSettings = config.getConfigByName("uploadConfig");
        final Object uploadToServer = config.getSettingValueByName("uploadToServer", uploadSettings);
        return uploadToServer != null && (boolean) uploadToServer;
    }

    /**
     * Checks whether the selected TEST-GUIDE server is reachable.
     *
     * @param installation
     *            the ATX installation
     * @param launcher
     *            the launcher
     * @param envVars
     *            the the environment variables
     * @return {@code true} if server is reachable, {@code false} otherwise
     * @throws IOException
     *             signals that an I/O exception has occurred
     * @throws InterruptedException
     *             if the build gets interrupted
     */
    private boolean isServerReachable(final ATXInstallation installation, final Launcher launcher,
            final EnvVars envVars) throws IOException,
            InterruptedException {
        final ATXConfig config = installation.getConfig();
        return launcher.getChannel().call(new TestConnectionCallable(config, envVars));
    }

    /**
     * {@link Callable} providing remote access to test the TEST-GUIDE server availability.
     */
    private static final class TestConnectionCallable extends MasterToSlaveCallable<Boolean, IOException> {

        private static final long serialVersionUID = 1L;

        private final ATXConfig config;
        private final EnvVars envVars;

        /**
         * Instantiates a new {@link TestConnectionCallable}.
         *
         * @param config
         *            the ATX configuration
         * @param envVars
         *            the environment variables
         */
        TestConnectionCallable(final ATXConfig config, final EnvVars envVars) {
            this.config = config;
            this.envVars = envVars;
        }

        @Override
        public Boolean call() throws IOException {
            final String baseUrl = ATXUtil.getBaseUrl(config, envVars);
            final ATXValidator validator = new ATXValidator();
            final FormValidation validation = validator.testConnection(baseUrl);
            return validation.kind.equals(FormValidation.Kind.OK);
        }
    }

    /**
     * Gets the {@link ATXInstallation} by descriptor and name.
     *
     * @return the {@link ATXInstallation}
     */
    @CheckForNull
    public ATXInstallation getInstallation() {
        return getInstallation(new EnvVars());
    }

    /**
     * Gets the {@link ATXInstallation} by descriptor and expanded name.
     *
     * @param envVars
     *            the environment variables
     * @return the {@link ATXInstallation}
     */
    @CheckForNull
    public ATXInstallation getInstallation(final EnvVars envVars) {
        final String expandedName = envVars.expand(atxName);
        return ATXInstallation.get(expandedName);
    }

    @Override
    public String getUrlName() {
        return URL_NAME;
    }

    /**
     * DescriptorImpl for {@link ATXPublisher}.
     */
    @SuppressWarnings("rawtypes")
    @Symbol("publishATX")
    @Extension(ordinal = 10005)
    public static class DescriptorImpl extends AbstractReportDescriptor {

        @CopyOnWrite
        private volatile ATXInstallation[] installations = new ATXInstallation[0];

        private final transient ATXConfig defaultConfig;

        /**
         * Validator to check form fields.
         */
        private final transient ATXValidator atxValidator;

        /**
         * Instantiates a new {@link DescriptorImpl}.
         */
        public DescriptorImpl() {
            super();
            load();
            atxValidator = new ATXValidator();
            defaultConfig = new ATXConfig();
        }

        /**
         * @return the list of ATX installations
         */
        public ATXInstallation[] getInstallations() {
            return installations.clone();
        }

        /**
         * Sets the installations.
         *
         * @param installations
         *            the new installations
         */
        public void setInstallations(final ATXInstallation... installations) {
            // Remove empty installations
            final List<ATXInstallation> inst = new ArrayList<ATXInstallation>();
            if (installations != null) {
                Collections.addAll(inst, installations);
                for (final ATXInstallation installation : installations) {
                    if (StringUtils.isBlank(installation.getName())) {
                        inst.remove(installation);
                    }
                }
            }
            this.installations = inst.toArray(new ATXInstallation[inst.size()]);
            save();
        }

        /**
         * @return the default ATX configuration
         */
        public ATXConfig getDefaultConfig() {
            return defaultConfig;
        }

        @Override
        public boolean configure(final StaplerRequest req, final JSONObject json) {
            final List<ATXInstallation> list = new ArrayList<ATXInstallation>();
            final JSONArray instArray = new JSONArray();
            final JSONArray inst = json.optJSONArray("installation");
            if (inst == null) {
                instArray.add(json.getJSONObject("installation"));
            } else {
                instArray.addAll(inst);
            }

            // Parse installations
            for (final Object instObject : instArray) {
                if (instObject instanceof JSONObject) {
                    final JSONObject instJson = (JSONObject) instObject;
                    final String name = instJson.getString("name");
                    final String toolName = instJson.getString("toolName");
                    final Map<String, List<ATXSetting>> configMap = getDefaultConfig().getConfigMap();

                    // Update custom settings
                    List<ATXCustomSetting> customSettings = req.bindJSONToList(ATXCustomSetting.class,
                            instJson.get("customSettings"));

                    // Remove duplicates of default configuration
                    final ListIterator<ATXCustomSetting> iterator = customSettings.listIterator();
                    while (iterator.hasNext()) {
                        if (getDefaultConfig().getSettingByName(iterator.next().getName()) != null) {
                            iterator.remove();
                        }
                    }

                    // Make unique list
                    customSettings = new ArrayList<ATXCustomSetting>(new LinkedHashSet<ATXCustomSetting>(
                            customSettings));

                    // Update current values
                    final ATXConfig config = new ATXConfig(updateCurrentValues(instJson, configMap),
                            customSettings);

                    // Fill installations
                    final ATXInstallation installation = new ATXInstallation(name, toolName, config);
                    list.add(installation);
                }
            }

            setInstallations(list.toArray(new ATXInstallation[list.size()]));
            return true;
        }

        /**
         * Synchronizes current ATX configuration with default configuration
         * by overriding their current values and saving them as new ATX installation.
         *
         * This method will be automatically called by {@link ETPlugin#postInitialize()} to
         * avoid circular dependencies while loading other plugins.
         */
        @SuppressWarnings("unchecked")
        public void syncWithDefaultConfig() {
            final List<ATXInstallation> list = new ArrayList<ATXInstallation>();
            for (final ATXInstallation installation : installations.clone()) {
                final ATXConfig currentConfig = installation.getConfig();
                final ATXConfig newConfig = defaultConfig.clone();

                // Synchronize settings
                if (currentConfig != null) {
                    for (final Entry<String, List<ATXSetting>> newConfigMap : newConfig.getConfigMap()
                            .entrySet()) {
                        for (final ATXSetting newSetting : newConfigMap.getValue()) {
                            final ATXSetting currentSetting = currentConfig.getSettingByName(newSetting
                                    .getName());
                            if (currentSetting != null) {
                                newSetting.setCurrentValue(currentSetting.getCurrentValue());
                            }
                        }
                    }
                    final List<ATXCustomSetting> customSettings = currentConfig.getCustomSettings();
                    newConfig.setCustomSettings(customSettings == null ?
                            new ArrayList<ATXCustomSetting>() : customSettings);
                }

                // Fill installations
                final ATXInstallation inst = new ATXInstallation(installation.getName(),
                        installation.getToolName(), newConfig);
                list.add(inst);
            }
            setInstallations(list.toArray(new ATXInstallation[list.size()]));
            load(); // Reload from disk
        }

        /**
         * Updates the current values for each ATX setting.
         *
         * @param instJson
         *            the JSONObject representing one installation
         * @param configMap
         *            the default ATX configuration
         * @return the updated ATX configuration
         */
        @SuppressWarnings("unchecked")
        private Map<String, List<ATXSetting>> updateCurrentValues(final JSONObject instJson,
                final Map<String, List<ATXSetting>> configMap) {
            final Map<String, List<ATXSetting>> newConfigMap = new LinkedHashMap<String, List<ATXSetting>>();
            for (final Entry<String, List<ATXSetting>> entry : configMap.entrySet()) {
                final List<ATXSetting> newSettings = new ArrayList<ATXSetting>();
                final List<ATXSetting> defaultSettings = entry.getValue();

                // Deep copy setting list
                for (final ATXSetting defaultSetting : defaultSettings) {
                    newSettings.add(defaultSetting.clone());
                }

                // Update each setting
                final JSONObject configObject = instJson.optJSONObject(entry.getKey());
                if (configObject != null) {
                    for (final ATXSetting newSetting : newSettings) {
                        final Object configSetting = configObject.opt(newSetting.getName());
                        if (configSetting != null) {
                            newSetting.setCurrentValue(configSetting);
                        }
                    }
                }

                // Fill configuration
                newConfigMap.put(entry.getKey(), newSettings);
            }
            return newConfigMap;
        }

        /**
         * Gets the ATX version that this ATX configuration is based on.
         *
         * @return the related ATX version
         */
        public static String getATXVersion() {
            return ETPlugin.ATX_VERSION.toMicroString();
        }

        /**
         * Gets the custom settings of a given ATX installation.
         *
         * @param installation
         *            the installation
         * @return the custom settings list
         */
        public List<ATXCustomSetting> getCustomSettings(final ATXInstallation installation) {
            return installation == null ?
                    new ArrayList<ATXCustomSetting>() : installation.getConfig().getCustomSettings();
        }

        /**
         * Gets the applicable custom settings.
         *
         * @return the applicable custom settings
         */
        public List<Descriptor<? extends ATXCustomSetting>> getApplicableCustomSettings() {
            final List<Descriptor<? extends ATXCustomSetting>> list = new ArrayList<>();
            final DescriptorExtensionList<ATXCustomSetting, Descriptor<ATXCustomSetting>> settings = ATXCustomSetting
                    .all();
            if (settings != null) {
                for (final Descriptor<? extends ATXCustomSetting> setting : settings) {
                    list.add(setting);
                }
            }
            return list;
        }

        @Override
        public String getDisplayName() {
            return Messages.ATXPublisher_DisplayName();
        }

        /**
         * Validates the TEST-GUIDE name which is a required field.
         *
         * @param value
         *            the name
         * @return the form validation
         */
        public FormValidation doCheckName(@QueryParameter final String value) {
            return atxValidator.validateName(value);
        }

        /**
         * Validates the current setting field.
         *
         * @param name
         *            the field name
         * @param value
         *            the field value
         * @return the form validation
         */
        public FormValidation doCheckSetting(@QueryParameter final String name,
                @QueryParameter final String value) {
            return atxValidator.validateSetting(name, value);
        }

        /**
         * Tests the server connection.
         *
         * @param serverURL
         *            the server URL
         * @param serverPort
         *            the server port
         * @param serverContextPath
         *            the server context path
         * @param useHttpsConnection
         *            if secure connection is used
         * @return the form validation
         */
        public FormValidation doTestConnection(@QueryParameter final String serverURL,
                @QueryParameter final String serverPort, @QueryParameter final String serverContextPath,
                @QueryParameter final boolean useHttpsConnection) {
            return atxValidator.testConnection(serverURL, serverPort, serverContextPath, useHttpsConnection);
        }
    }
}<|MERGE_RESOLUTION|>--- conflicted
+++ resolved
@@ -189,15 +189,8 @@
      * @throws InterruptedException
      *             if the build gets interrupted
      */
-<<<<<<< HEAD
     private boolean publishReports(final ATXInstallation installation, final Run<?, ?> run, final FilePath workspace,
-            final Launcher launcher, final TaskListener listener) throws IOException, InterruptedException {
-=======
-    private boolean publishReports(final ATXInstallation installation, final Run<?, ?> run,
-            final Launcher launcher, final TaskListener listener)
-            throws IOException, InterruptedException {
->>>>>>> 7c1a6dbe
-        final TTConsoleLogger logger = new TTConsoleLogger(listener);
+            final Launcher launcher, final TaskListener listener) throws IOException, InterruptedException {        final TTConsoleLogger logger = new TTConsoleLogger(listener);
         final List<FilePath> reportDirs = getReportDirs(run, workspace, launcher);
         final boolean isUploadEnabled = isUploadEnabled(installation);
         final boolean isServerReachable = isServerReachable(installation, launcher, run.getEnvironment(listener));
